--- conflicted
+++ resolved
@@ -329,28 +329,11 @@
                    TestPscPublish
                    TestPsci
     buildable: True
-<<<<<<< HEAD
-    hs-source-dirs: tests tests/common
-
-test-suite psci-tests
-    build-depends: base >=4 && <5, containers -any, directory -any, filepath -any,
-                   mtl -any, optparse-applicative >= 0.10.0, parsec -any,
-                   haskeline >= 0.7.0.0, purescript -any, transformers -any,
-                   transformers-compat -any, process -any, HUnit -any, time -any,
-                   Glob -any, base-compat >=0.6.0, boxes >= 0.1.4 && < 0.2.0
-    type: exitcode-stdio-1.0
-    main-is: Main.hs
-    other-modules: TestsSetup
-    buildable: True
-    hs-source-dirs: psci psci/tests tests/common
-    ghc-options: -Wall
+    hs-source-dirs: tests psci
 
 test-suite pcc-tests
     build-depends: base >=4 && <5, directory -any, filepath -any, process -any
     type: exitcode-stdio-1.0
     main-is: TestMain.hs
     buildable: True
-    hs-source-dirs: pcc
-=======
-    hs-source-dirs: tests psci
->>>>>>> 47d547d0
+    hs-source-dirs: pcc