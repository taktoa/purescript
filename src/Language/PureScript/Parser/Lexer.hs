-- |
-- The first step in the parsing process - turns source code into a list of lexemes
--
module Language.PureScript.Parser.Lexer
  ( PositionedToken(..)
  , Token()
  , TokenParser()
  , lex
  , anyToken
  , token
  , match
  , lparen
  , rparen
  , parens
  , lbrace
  , rbrace
  , braces
  , lsquare
  , rsquare
  , squares
  , indent
  , indentAt
  , larrow
  , rarrow
  , lfatArrow
  , rfatArrow
  , colon
  , doubleColon
  , equals
  , pipe
  , tick
  , dot
  , comma
  , semi
  , at
  , underscore
  , holeLit
  , semiSep
  , semiSep1
  , commaSep
  , commaSep1
  , lname
  , lname'
  , qualifier
  , tyname
  , kiname
  , dconsname
  , uname
  , uname'
  , mname
  , reserved
  , symbol
  , symbol'
  , identifier
  , charLiteral
  , stringLiteral
  , number
  , natural
  , reservedPsNames
  , reservedTypeNames
  , isSymbolChar
  , isUnquotedKey
  )
  where

import Prelude.Compat hiding (lex)

import Control.Applicative ((<|>))
import Control.Monad (void, guard)
import Control.Monad.Identity (Identity)
import Data.Char (isSpace, isAscii, isSymbol, isAlphaNum)
import Data.Monoid ((<>))
import Data.String (fromString)
import Data.Text (Text)
import qualified Data.Text as T

import Language.PureScript.Comments
import Language.PureScript.Parser.State
import Language.PureScript.PSString (PSString)

import qualified Text.Parsec as P
import qualified Text.Parsec.Token as PT

data Token
  = LParen
  | RParen
  | LBrace
  | RBrace
  | LSquare
  | RSquare
  | Indent Int
  | LArrow
  | RArrow
  | LFatArrow
  | RFatArrow
  | Colon
  | DoubleColon
  | Equals
  | Pipe
  | Tick
  | Dot
  | Comma
  | Semi
  | At
  | Underscore
  | LName Text
  | UName Text
  | Qualifier Text
  | Symbol Text
  | CharLiteral Char
  | StringLiteral PSString
  | Number (Either Integer Double)
  | HoleLit Text
  deriving (Show, Eq, Ord)

prettyPrintToken :: Token -> Text
prettyPrintToken LParen            = "("
prettyPrintToken RParen            = ")"
prettyPrintToken LBrace            = "{"
prettyPrintToken RBrace            = "}"
prettyPrintToken LSquare           = "["
prettyPrintToken RSquare           = "]"
prettyPrintToken LArrow            = "<-"
prettyPrintToken RArrow            = "->"
prettyPrintToken LFatArrow         = "<="
prettyPrintToken RFatArrow         = "=>"
prettyPrintToken Colon             = ":"
prettyPrintToken DoubleColon       = "::"
prettyPrintToken Equals            = "="
prettyPrintToken Pipe              = "|"
prettyPrintToken Tick              = "`"
prettyPrintToken Dot               = "."
prettyPrintToken Comma             = ","
prettyPrintToken Semi              = ";"
prettyPrintToken At                = "@"
prettyPrintToken Underscore        = "_"
prettyPrintToken (Indent n)        = "indentation at level " <> T.pack (show n)
prettyPrintToken (LName s)         = T.pack (show s)
prettyPrintToken (UName s)         = T.pack (show s)
prettyPrintToken (Qualifier _)     = "qualifier"
prettyPrintToken (Symbol s)        = s
prettyPrintToken (CharLiteral c)   = T.pack (show c)
prettyPrintToken (StringLiteral s) = T.pack (show s)
prettyPrintToken (Number n)        = T.pack (either show show n)
prettyPrintToken (HoleLit name)    = "?" <> name

data PositionedToken = PositionedToken
  { -- | Start position of this token
    ptSourcePos :: P.SourcePos
    -- | End position of this token (not including whitespace)
  , ptEndPos :: P.SourcePos
    -- | End position of the previous token
  , ptPrevEndPos :: Maybe P.SourcePos
  , ptToken     :: Token
  , ptComments  :: [Comment]
  } deriving (Eq)

-- Parsec requires this instance for various token-level combinators
instance Show PositionedToken where
  show = T.unpack . prettyPrintToken . ptToken

type Lexer u a = P.Parsec Text u a

lex :: FilePath -> Text -> Either P.ParseError [PositionedToken]
lex f s = updatePositions <$> P.parse parseTokens f s

updatePositions :: [PositionedToken] -> [PositionedToken]
updatePositions [] = []
updatePositions (x:xs) = x : zipWith update (x:xs) xs
  where
  update PositionedToken { ptEndPos = pos } pt = pt { ptPrevEndPos = Just pos }

parseTokens :: Lexer u [PositionedToken]
parseTokens = whitespace *> P.many parsePositionedToken <* P.skipMany parseComment <* P.eof

whitespace :: Lexer u ()
whitespace = P.skipMany (P.satisfy isSpace)

parseComment :: Lexer u Comment
parseComment = (BlockComment <$> blockComment <|> LineComment <$> lineComment) <* whitespace
  where
  blockComment :: Lexer u Text
  blockComment = P.try $ P.string "{-" *> (T.pack <$> P.manyTill P.anyChar (P.try (P.string "-}")))

  lineComment :: Lexer u Text
  lineComment = P.try $ P.string "--" *> (T.pack <$> P.manyTill P.anyChar (P.try (void (P.char '\n') <|> P.eof)))

parsePositionedToken :: Lexer u PositionedToken
parsePositionedToken = P.try $ do
  comments <- P.many parseComment
  pos <- P.getPosition
  tok <- parseToken
  pos' <- P.getPosition
  whitespace
  return $ PositionedToken pos pos' Nothing tok comments

parseToken :: Lexer u Token
parseToken = P.choice
  [ P.try $ P.string "<-" *> P.notFollowedBy symbolChar *> pure LArrow
  , P.try $ P.string "←"  *> P.notFollowedBy symbolChar *> pure LArrow
  , P.try $ P.string "<=" *> P.notFollowedBy symbolChar *> pure LFatArrow
  , P.try $ P.string "⇐"  *> P.notFollowedBy symbolChar *> pure LFatArrow
  , P.try $ P.string "->" *> P.notFollowedBy symbolChar *> pure RArrow
  , P.try $ P.string "→"  *> P.notFollowedBy symbolChar *> pure RArrow
  , P.try $ P.string "=>" *> P.notFollowedBy symbolChar *> pure RFatArrow
  , P.try $ P.string "⇒"  *> P.notFollowedBy symbolChar *> pure RFatArrow
  , P.try $ P.string "::" *> P.notFollowedBy symbolChar *> pure DoubleColon
  , P.try $ P.string "∷"  *> P.notFollowedBy symbolChar *> pure DoubleColon
  , P.try $ P.char '('    *> pure LParen
  , P.try $ P.char ')'    *> pure RParen
  , P.try $ P.char '{'    *> pure LBrace
  , P.try $ P.char '}'    *> pure RBrace
  , P.try $ P.char '['    *> pure LSquare
  , P.try $ P.char ']'    *> pure RSquare
  , P.try $ P.char '`'    *> pure Tick
  , P.try $ P.char ','    *> pure Comma
  , P.try $ P.char '='    *> P.notFollowedBy symbolChar *> pure Equals
  , P.try $ P.char ':'    *> P.notFollowedBy symbolChar *> pure Colon
  , P.try $ P.char '|'    *> P.notFollowedBy symbolChar *> pure Pipe
  , P.try $ P.char '.'    *> P.notFollowedBy symbolChar *> pure Dot
  , P.try $ P.char ';'    *> P.notFollowedBy symbolChar *> pure Semi
  , P.try $ P.char '@'    *> P.notFollowedBy symbolChar *> pure At
  , P.try $ P.char '_'    *> P.notFollowedBy identLetter *> pure Underscore
  , HoleLit <$> P.try (P.char '?' *> (T.pack <$> P.many1 identLetter))
  , LName         <$> parseLName
  , parseUName >>= \uName ->
      guard (validModuleName uName) *> (Qualifier uName <$ P.char '.')
      <|> pure (UName uName)
  , Symbol        <$> parseSymbol
  , CharLiteral   <$> parseCharLiteral
  , StringLiteral <$> parseStringLiteral
  , Number        <$> parseNumber
  ]

  where
  parseLName :: Lexer u Text
  parseLName = T.cons <$> identStart <*> (T.pack <$> P.many identLetter)

  parseUName :: Lexer u Text
  parseUName = T.cons <$> P.upper <*> (T.pack <$> P.many identLetter)

  parseSymbol :: Lexer u Text
  parseSymbol = T.pack <$> P.many1 symbolChar

  identStart :: Lexer u Char
  identStart = P.lower <|> P.oneOf "_"

  identLetter :: Lexer u Char
  identLetter = P.alphaNum <|> P.oneOf "_'"

  symbolChar :: Lexer u Char
  symbolChar = P.satisfy isSymbolChar
<<<<<<< HEAD
{-
  surrogates :: Char -> (Char, Char)
  surrogates c = (high, low)
    where
      (h, l) = divMod (fromEnum c - 0x10000) 0x400
      high = toEnum (h + 0xD800)
      low = toEnum (l + 0xDC00)

  expandAstralCodePointToUTF16Surrogates :: Char -> [Char]
  expandAstralCodePointToUTF16Surrogates c | fromEnum c > 0xFFFF = [high, low]
    where (high, low) = surrogates c
  expandAstralCodePointToUTF16Surrogates c = [c]
-}
=======

>>>>>>> 52ee5279
  parseCharLiteral :: Lexer u Char
  parseCharLiteral = P.try $ do {
    c <- PT.charLiteral tokenParser;
    if fromEnum c > 0xFFFF
      then P.unexpected "astral code point in character literal; characters must be valid UTF-16 code units"
      else return c
  }

<<<<<<< HEAD
  parseStringLiteral :: Lexer u Text
  parseStringLiteral = blockString <|> T.pack <$> {- concatMap expandAstralCodePointToUTF16Surrogates <$> -} PT.stringLiteral tokenParser
=======
  parseStringLiteral :: Lexer u PSString
  parseStringLiteral = fromString <$> (blockString <|> PT.stringLiteral tokenParser)
>>>>>>> 52ee5279
    where
    delimiter   = P.try (P.string "\"\"\"")
    blockString = delimiter *> P.manyTill P.anyChar delimiter

  parseNumber :: Lexer u (Either Integer Double)
  parseNumber = (consumeLeadingZero *> P.parserZero) <|>
                  (Right <$> P.try (PT.float tokenParser) <|>
                  Left <$> P.try (PT.natural tokenParser))
                P.<?> "number"
    where
    -- lookAhead doesn't consume any input if its parser succeeds
    -- if notFollowedBy fails though, the consumed '0' will break the choice chain
    consumeLeadingZero = P.lookAhead (P.char '0' *>
      (P.notFollowedBy P.digit P.<?> "no leading zero in number literal"))

-- |
-- We use Text.Parsec.Token to implement the string and number lexemes
--
langDef :: PT.GenLanguageDef Text u Identity
langDef = PT.LanguageDef
  { PT.reservedNames   = []
  , PT.reservedOpNames = []
  , PT.commentStart    = ""
  , PT.commentEnd      = ""
  , PT.commentLine     = ""
  , PT.nestedComments  = True
  , PT.identStart      = P.parserFail "Identifiers not supported"
  , PT.identLetter     = P.parserFail "Identifiers not supported"
  , PT.opStart         = P.parserFail "Operators not supported"
  , PT.opLetter        = P.parserFail "Operators not supported"
  , PT.caseSensitive   = True
  }

-- |
-- A token parser based on the language definition
--
tokenParser :: PT.GenTokenParser Text u Identity
tokenParser = PT.makeTokenParser langDef

type TokenParser a = P.Parsec [PositionedToken] ParseState a

anyToken :: TokenParser PositionedToken
anyToken = P.token (T.unpack . prettyPrintToken . ptToken) ptSourcePos Just

token :: (Token -> Maybe a) -> TokenParser a
token f = P.token (T.unpack . prettyPrintToken . ptToken) ptSourcePos (f . ptToken)

match :: Token -> TokenParser ()
match tok = token (\tok' -> if tok == tok' then Just () else Nothing) P.<?> T.unpack (prettyPrintToken tok)

lparen :: TokenParser ()
lparen = match LParen

rparen :: TokenParser ()
rparen = match RParen

parens :: TokenParser a -> TokenParser a
parens = P.between lparen rparen

lbrace :: TokenParser ()
lbrace = match LBrace

rbrace :: TokenParser ()
rbrace = match RBrace

braces :: TokenParser a -> TokenParser a
braces = P.between lbrace rbrace

lsquare :: TokenParser ()
lsquare = match LSquare

rsquare :: TokenParser ()
rsquare = match RSquare

squares :: TokenParser a -> TokenParser a
squares = P.between lsquare rsquare

indent :: TokenParser Int
indent = token go P.<?> "indentation"
  where
  go (Indent n) = Just n
  go _ = Nothing

indentAt :: P.Column -> TokenParser ()
indentAt n = token go P.<?> "indentation at level " ++ show n
  where
  go (Indent n') | n == n' = Just ()
  go _ = Nothing

larrow :: TokenParser ()
larrow = match LArrow

rarrow :: TokenParser ()
rarrow = match RArrow

lfatArrow :: TokenParser ()
lfatArrow = match LFatArrow

rfatArrow :: TokenParser ()
rfatArrow = match RFatArrow

colon :: TokenParser ()
colon = match Colon

doubleColon :: TokenParser ()
doubleColon = match DoubleColon

equals :: TokenParser ()
equals = match Equals

pipe :: TokenParser ()
pipe = match Pipe

tick :: TokenParser ()
tick = match Tick

dot :: TokenParser ()
dot = match Dot

comma :: TokenParser ()
comma = match Comma

semi :: TokenParser ()
semi = match Semi

at :: TokenParser ()
at = match At

underscore :: TokenParser ()
underscore = match Underscore

holeLit :: TokenParser Text
holeLit = token go P.<?> "hole literal"
  where
  go (HoleLit n) = Just n
  go _ = Nothing

-- |
-- Parse zero or more values separated by semicolons
--
semiSep :: TokenParser a -> TokenParser [a]
semiSep = flip P.sepBy semi

-- |
-- Parse one or more values separated by semicolons
--
semiSep1 :: TokenParser a -> TokenParser [a]
semiSep1 = flip P.sepBy1 semi

-- |
-- Parse zero or more values separated by commas
--
commaSep :: TokenParser a -> TokenParser [a]
commaSep = flip P.sepBy comma

-- |
-- Parse one or more values separated by commas
--
commaSep1 :: TokenParser a -> TokenParser [a]
commaSep1 = flip P.sepBy1 comma

lname :: TokenParser Text
lname = token go P.<?> "identifier"
  where
  go (LName s) = Just s
  go _ = Nothing

lname' :: Text -> TokenParser ()
lname' s = token go P.<?> show s
  where
  go (LName s') | s == s' = Just ()
  go _ = Nothing

qualifier :: TokenParser Text
qualifier = token go P.<?> "qualifier"
  where
  go (Qualifier s) = Just s
  go _ = Nothing

reserved :: Text -> TokenParser ()
reserved s = token go P.<?> show s
  where
  go (LName s') | s == s' = Just ()
  go (Symbol s') | s == s' = Just ()
  go _ = Nothing

uname :: TokenParser Text
uname = token go P.<?> "proper name"
  where
  go (UName s) | validUName s = Just s
  go _ = Nothing

uname' :: Text -> TokenParser ()
uname' s = token go P.<?> "proper name"
  where
  go (UName s') | s == s' = Just ()
  go _ = Nothing

tyname :: TokenParser Text
tyname = token go P.<?> "type name"
  where
  go (UName s) = Just s
  go _ = Nothing

kiname :: TokenParser Text
kiname = token go P.<?> "kind name"
  where
  go (UName s) = Just s
  go _ = Nothing

dconsname :: TokenParser Text
dconsname = token go P.<?> "data constructor name"
  where
  go (UName s) = Just s
  go _ = Nothing

mname :: TokenParser Text
mname = token go P.<?> "module name"
  where
  go (UName s) | validModuleName s = Just s
  go _ = Nothing

symbol :: TokenParser Text
symbol = token go P.<?> "symbol"
  where
  go (Symbol s) = Just s
  go Colon      = Just ":"
  go LFatArrow  = Just "<="
  go At         = Just "@"
  go _ = Nothing

symbol' :: Text -> TokenParser ()
symbol' s = token go P.<?> show s
  where
  go (Symbol s') | s == s'   = Just ()
  go Colon       | s == ":"  = Just ()
  go LFatArrow   | s == "<=" = Just ()
  go _ = Nothing

charLiteral :: TokenParser Char
charLiteral = token go P.<?> "char literal"
  where
  go (CharLiteral c) = Just c
  go _ = Nothing

stringLiteral :: TokenParser PSString
stringLiteral = token go P.<?> "string literal"
  where
  go (StringLiteral s) = Just s
  go _ = Nothing

number :: TokenParser (Either Integer Double)
number = token go P.<?> "number"
  where
  go (Number n) = Just n
  go _ = Nothing

natural :: TokenParser Integer
natural = token go P.<?> "natural"
  where
  go (Number (Left n)) = Just n
  go _ = Nothing

identifier :: TokenParser Text
identifier = token go P.<?> "identifier"
  where
  go (LName s) | s `notElem` reservedPsNames = Just s
  go _ = Nothing

validModuleName :: Text -> Bool
validModuleName s = '_' `notElemT` s

validUName :: Text -> Bool
validUName s = '\'' `notElemT` s

notElemT :: Char -> Text -> Bool
notElemT c = not . T.any (== c)

-- |
-- A list of purescript reserved identifiers
--
reservedPsNames :: [Text]
reservedPsNames = [ "data"
                  , "newtype"
                  , "type"
                  , "foreign"
                  , "import"
                  , "infixl"
                  , "infixr"
                  , "infix"
                  , "class"
                  , "instance"
                  , "derive"
                  , "module"
                  , "case"
                  , "of"
                  , "if"
                  , "then"
                  , "else"
                  , "do"
                  , "let"
                  , "true"
                  , "false"
                  , "in"
                  , "where"
                  ]

reservedTypeNames :: [Text]
reservedTypeNames = [ "forall", "where" ]

-- |
-- The characters allowed for use in operators
--
isSymbolChar :: Char -> Bool
isSymbolChar c = (c `elem` (":!#$%&*+./<=>?@\\^|-~" :: [Char])) || (not (isAscii c) && isSymbol c)


-- |
-- The characters allowed in the head of an unquoted record key
--
isUnquotedKeyHeadChar :: Char -> Bool
isUnquotedKeyHeadChar c = (c == '_') || isAlphaNum c

-- |
-- The characters allowed in the tail of an unquoted record key
--
isUnquotedKeyTailChar :: Char -> Bool
isUnquotedKeyTailChar c = (c `elem` ("_'" :: [Char])) || isAlphaNum c

-- |
-- Strings allowed to be left unquoted in a record key
--
isUnquotedKey :: Text -> Bool
isUnquotedKey t = case T.uncons t of
  Nothing -> False
  Just (hd, tl) -> isUnquotedKeyHeadChar hd &&
                   T.all isUnquotedKeyTailChar tl<|MERGE_RESOLUTION|>--- conflicted
+++ resolved
@@ -250,23 +250,7 @@
 
   symbolChar :: Lexer u Char
   symbolChar = P.satisfy isSymbolChar
-<<<<<<< HEAD
-{-
-  surrogates :: Char -> (Char, Char)
-  surrogates c = (high, low)
-    where
-      (h, l) = divMod (fromEnum c - 0x10000) 0x400
-      high = toEnum (h + 0xD800)
-      low = toEnum (l + 0xDC00)
-
-  expandAstralCodePointToUTF16Surrogates :: Char -> [Char]
-  expandAstralCodePointToUTF16Surrogates c | fromEnum c > 0xFFFF = [high, low]
-    where (high, low) = surrogates c
-  expandAstralCodePointToUTF16Surrogates c = [c]
--}
-=======
-
->>>>>>> 52ee5279
+
   parseCharLiteral :: Lexer u Char
   parseCharLiteral = P.try $ do {
     c <- PT.charLiteral tokenParser;
@@ -275,13 +259,8 @@
       else return c
   }
 
-<<<<<<< HEAD
-  parseStringLiteral :: Lexer u Text
-  parseStringLiteral = blockString <|> T.pack <$> {- concatMap expandAstralCodePointToUTF16Surrogates <$> -} PT.stringLiteral tokenParser
-=======
   parseStringLiteral :: Lexer u PSString
   parseStringLiteral = fromString <$> (blockString <|> PT.stringLiteral tokenParser)
->>>>>>> 52ee5279
     where
     delimiter   = P.try (P.string "\"\"\"")
     blockString = delimiter *> P.manyTill P.anyChar delimiter
