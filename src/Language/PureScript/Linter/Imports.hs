--- conflicted
+++ resolved
@@ -10,13 +10,7 @@
 import Prelude ()
 import Prelude.Compat
 
-<<<<<<< HEAD
-import qualified Data.Map as M
-import Data.Maybe (mapMaybe, isNothing)
-import Data.List ((\\), find, intersect, nub)
-=======
 import Control.Monad (unless, when)
->>>>>>> 4f0968cd
 import Control.Monad.Error.Class (MonadError(..))
 import Control.Monad.Writer.Class
 
@@ -39,24 +33,6 @@
 -- | Imported name used in some type or expression.
 data Name
   = IdentName (Qualified Ident)
-<<<<<<< HEAD
-  | TypeName (Qualified ProperName)
-  | DctorName (Qualified ProperName)
-  | ClassName (Qualified ProperName)
-  deriving (Eq)
-
-getIdentName :: Name -> Maybe Ident
-getIdentName (IdentName (Qualified _ name)) = Just name
-getIdentName _ = Nothing
-
-getTypeName :: Name -> Maybe ProperName
-getTypeName (TypeName (Qualified _ name)) = Just name
-getTypeName _ = Nothing
-
-getClassName :: Name -> Maybe ProperName
-getClassName (ClassName (Qualified _ name)) = Just name
-getClassName _ = Nothing
-=======
   | TyName (Qualified (ProperName 'TypeName))
   | DctorName (Qualified (ProperName 'ConstructorName))
   | TyClassName (Qualified (ProperName 'ClassName))
@@ -73,7 +49,6 @@
 getClassName :: Maybe ModuleName -> Name -> Maybe (ProperName 'ClassName)
 getClassName q (TyClassName (Qualified q' name)) | q == q' = Just name
 getClassName _ _ = Nothing
->>>>>>> 4f0968cd
 
 -- | Map of module name to list of imported names from that module which have been used.
 type UsedImports = M.Map ModuleName [Name]
@@ -83,64 +58,6 @@
 --
 -- * Unused import statements (qualified or unqualified)
 --
-<<<<<<< HEAD
-findUnusedImports :: forall m. (Applicative m, MonadError MultipleErrors m, MonadWriter MultipleErrors m) => Module -> Env -> UsedImports -> m ()
-findUnusedImports (Module _ _ _ mdecls mexports) env usedImps = do
-  imps <- findImports mdecls
-  forM_ (M.toAscList imps) $ \(mni, decls) -> unless (mni `elem` alwaysUsedModules) $
-    forM_ decls $ \(ss, declType, qualifierName) ->
-      censor (onErrorMessages $ addModuleLocError ss) $ unless (qnameUsed qualifierName) $
-        let names = nub $ M.findWithDefault [] mni usedImps
-            usedNames = mapMaybe (matchName (typeForDCtor mni) qualifierName) names
-            usedDctors = mapMaybe (matchDctor qualifierName) names
-        in case declType of
-          Implicit | isNothing qualifierName ->
-            let classRefs = TypeClassRef <$> mapMaybe getClassName names
-                valueRefs = ValueRef <$> mapMaybe getIdentName names
-                types = mapMaybe getTypeName names
-                typesWithDctors = reconstructTypeRefs mni usedDctors
-                typesWithoutDctors = filter (`M.notMember` typesWithDctors) types
-                typesRefs
-                  = map (flip TypeRef (Just [])) typesWithoutDctors
-                  ++ map (\(ty, ds) -> TypeRef ty (Just ds)) (M.toList typesWithDctors)
-            in tell $ errorMessage $ ImplicitImport mni (classRefs ++ typesRefs ++ valueRefs)
-          Explicit declrefs -> do
-            let idents = nub (mapMaybe runDeclRef declrefs)
-            let diff = idents \\ usedNames
-            case (length diff, length idents) of
-              (0, _) -> return ()
-              (n, m) | n == m -> tell $ errorMessage $ UnusedImport mni
-              _ -> tell $ errorMessage $ UnusedExplicitImport mni diff
-
-            -- If we've not already warned a type is unused, check its data constructors
-            forM_ (mapMaybe getTypeRef declrefs) $ \(tn, c) -> do
-              let allCtors = dctorsForType mni tn
-              when (runProperName tn `elem` usedNames) $ case (c, null $ usedDctors `intersect` allCtors) of
-                (Nothing, True) -> tell $ errorMessage $ UnusedDctorImport tn
-                (Just (_:_), True) -> tell $ errorMessage $ UnusedDctorImport tn
-                (Just ctors, _) ->
-                  let ddiff = ctors \\ usedDctors
-                  in unless (null ddiff) $ tell $ errorMessage $ UnusedDctorExplicitImport tn ddiff
-                _ -> return ()
-
-            return ()
-
-          _ -> return ()
-  where
-  reconstructTypeRefs :: ModuleName -> [ProperName] -> M.Map ProperName [ProperName]
-  reconstructTypeRefs mni = foldr accumDctors M.empty
-    where
-    accumDctors dctor = M.alter (Just . maybe [dctor] (dctor :)) (findTypeForDctor mni dctor)
-
-  findTypeForDctor :: ModuleName -> ProperName -> ProperName
-  findTypeForDctor mn dctor =
-    case mn `M.lookup` env of
-      Just (_, _, exps) ->
-        case find (elem dctor . snd . fst) (exportedTypes exps) of
-          Just ((ty, _), _) -> ty
-          Nothing -> internalError $ "missing type for data constructor " ++ runProperName dctor ++ " in findTypeForDctor"
-      Nothing -> internalError $ "missing module " ++ runModuleName mn  ++ " in findTypeForDctor"
-=======
 -- * Unused references in an explicit import list
 --
 -- * Implicit imports of modules
@@ -185,7 +102,6 @@
   return ()
 
   where
->>>>>>> 4f0968cd
 
   -- Checks whether a module is the Prim module - used to suppress any checks
   -- made, as Prim is always implicitly imported.
