--- conflicted
+++ resolved
@@ -1,15 +1,12 @@
 {-# LANGUAGE FlexibleContexts #-}
 {-# LANGUAGE ScopedTypeVariables #-}
 
-<<<<<<< HEAD
-=======
 -- |
 -- Module for exhaustivity checking over pattern matching definitions
 -- The algorithm analyses the clauses of a definition one by one from top
 -- to bottom, where in each step it has the cases already missing (uncovered),
 -- and it generates the new set of missing cases.
 --
->>>>>>> 4f0968cd
 module Language.PureScript.Linter.Exhaustive (checkExhaustiveModule) where
 
 import Prelude ()
@@ -296,22 +293,14 @@
   hasPartialConstraint :: Type -> Bool
   hasPartialConstraint (ConstrainedType cs _) = any (go . fst) cs
     where
-<<<<<<< HEAD
-    go :: Qualified ProperName -> Bool
-=======
     go :: Qualified (ProperName 'ClassName) -> Bool
->>>>>>> 4f0968cd
     go qname
       | qname == partialClass = True
       | otherwise =
           case qname `M.lookup` typeClasses env of
             Just ([], _, cs') -> any (go . fst) cs'
             _ -> False
-<<<<<<< HEAD
-    partialClass :: Qualified ProperName
-=======
     partialClass :: Qualified (ProperName 'ClassName)
->>>>>>> 4f0968cd
     partialClass = primName "Partial"
   hasPartialConstraint _ = False
 
