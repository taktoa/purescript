<<<<<<< HEAD
{-# LANGUAGE DeriveDataTypeable #-}
=======
>>>>>>> 4f0968cd
{-# LANGUAGE DeriveFunctor #-}
{-# LANGUAGE TemplateHaskell #-}
{-# LANGUAGE EmptyDataDecls #-}
{-# LANGUAGE KindSignatures #-}

-- |
-- Data types for names
--
module Language.PureScript.Names where

import Control.Monad (liftM)
import Control.Monad.Supply.Class

import Data.List
import Data.Aeson
import Data.Aeson.TH

-- |
-- Names for value identifiers
--
data Ident
  -- |
  -- An alphanumeric identifier
  --
  = Ident String
  -- |
  -- A symbolic name for an infix operator
  --
  | Op String
  -- |
  -- A generated name for an identifier
  --
<<<<<<< HEAD
  | GenIdent (Maybe String) Integer deriving (Show, Read, Eq, Ord, Data, Typeable)
=======
  | GenIdent (Maybe String) Integer
  deriving (Show, Read, Eq, Ord)
>>>>>>> 4f0968cd

runIdent :: Ident -> String
runIdent (Ident i) = i
runIdent (Op op) = op
runIdent (GenIdent Nothing n) = "$" ++ show n
runIdent (GenIdent (Just name) n) = "$" ++ name ++ show n

showIdent :: Ident -> String
showIdent (Op op) = '(' : op ++ ")"
showIdent i = runIdent i

freshIdent :: (MonadSupply m) => String -> m Ident
freshIdent name = liftM (GenIdent (Just name)) fresh

freshIdent' :: (MonadSupply m) => m Ident
freshIdent' = liftM (GenIdent Nothing) fresh

-- |
-- Proper names, i.e. capitalized names for e.g. module names, type//data constructors.
--
newtype ProperName (a :: ProperNameType) = ProperName { runProperName :: String }
  deriving (Show, Read, Eq, Ord)

instance ToJSON (ProperName a) where
  toJSON = toJSON . runProperName

instance FromJSON (ProperName a) where
  parseJSON = fmap ProperName . parseJSON

-- |
-- The closed set of proper name types.
--
data ProperNameType = TypeName | ConstructorName | ClassName | Namespace

-- |
-- Coerces a ProperName from one ProperNameType to another. This should be used
-- with care, and is primarily used to convert ClassNames into TypeNames after
-- classes have been desugared.
--
coerceProperName :: ProperName a -> ProperName b
coerceProperName = ProperName . runProperName

-- |
-- Module names
--
newtype ModuleName = ModuleName [ProperName 'Namespace]
  deriving (Show, Read, Eq, Ord)

runModuleName :: ModuleName -> String
runModuleName (ModuleName pns) = intercalate "." (runProperName `map` pns)

moduleNameFromString :: String -> ModuleName
moduleNameFromString = ModuleName . splitProperNames
  where
  splitProperNames s = case dropWhile (== '.') s of
    "" -> []
    s' -> ProperName w : splitProperNames s''
      where (w, s'') = break (== '.') s'

-- |
-- A qualified name, i.e. a name with an optional module name
--
data Qualified a = Qualified (Maybe ModuleName) a
  deriving (Show, Read, Eq, Ord, Functor)

showQualified :: (a -> String) -> Qualified a -> String
showQualified f (Qualified Nothing a) = f a
showQualified f (Qualified (Just name) a) = runModuleName name ++ "." ++ f a

-- |
-- Provide a default module name, if a name is unqualified
--
qualify :: ModuleName -> Qualified a -> (ModuleName, a)
qualify m (Qualified Nothing a) = (m, a)
qualify _ (Qualified (Just m) a) = (m, a)

-- |
-- Makes a qualified value from a name and module name.
--
mkQualified :: a -> ModuleName -> Qualified a
mkQualified name mn = Qualified (Just mn) name

-- | Remove the module name from a qualified name
disqualify :: Qualified a -> a
disqualify (Qualified _ a) = a

-- |
-- Checks whether a qualified value is actually qualified with a module reference
--
isQualified :: Qualified a -> Bool
isQualified (Qualified Nothing _) = False
isQualified _ = True

-- |
-- Checks whether a qualified value is not actually qualified with a module reference
--
isUnqualified :: Qualified a -> Bool
isUnqualified = not . isQualified

-- |
-- Checks whether a qualified value is qualified with a particular module
--
isQualifiedWith :: ModuleName -> Qualified a -> Bool
isQualifiedWith mn (Qualified (Just mn') _) = mn == mn'
isQualifiedWith _ _ = False

$(deriveJSON (defaultOptions { sumEncoding = ObjectWithSingleField }) ''Qualified)
$(deriveJSON (defaultOptions { sumEncoding = ObjectWithSingleField }) ''Ident)
$(deriveJSON (defaultOptions { sumEncoding = ObjectWithSingleField }) ''ModuleName)<|MERGE_RESOLUTION|>--- conflicted
+++ resolved
@@ -1,7 +1,3 @@
-<<<<<<< HEAD
-{-# LANGUAGE DeriveDataTypeable #-}
-=======
->>>>>>> 4f0968cd
 {-# LANGUAGE DeriveFunctor #-}
 {-# LANGUAGE TemplateHaskell #-}
 {-# LANGUAGE EmptyDataDecls #-}
@@ -34,12 +30,8 @@
   -- |
   -- A generated name for an identifier
   --
-<<<<<<< HEAD
-  | GenIdent (Maybe String) Integer deriving (Show, Read, Eq, Ord, Data, Typeable)
-=======
   | GenIdent (Maybe String) Integer
   deriving (Show, Read, Eq, Ord)
->>>>>>> 4f0968cd
 
 runIdent :: Ident -> String
 runIdent (Ident i) = i
