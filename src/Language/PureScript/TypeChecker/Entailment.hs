-----------------------------------------------------------------------------
--
-- Module      :  Language.PureScript.TypeChecker.Entailment
-- Copyright   :  (c) Phil Freeman 2013
-- License     :  MIT
--
-- Maintainer  :  Phil Freeman <paf31@cantab.net>
-- Stability   :  experimental
-- Portability :
--
-- |
-- Type class entailment
--
-----------------------------------------------------------------------------

{-# LANGUAGE CPP #-}

module Language.PureScript.TypeChecker.Entailment (
    entails
) where

import Data.Function (on)
import Data.List
import Data.Maybe (maybeToList, mapMaybe)
#if __GLASGOW_HASKELL__ < 710
import Data.Foldable (foldMap)
#endif
import qualified Data.Map as M

#if __GLASGOW_HASKELL__ < 710
import Control.Applicative
#endif
import Control.Arrow (Arrow(..))
import Control.Monad.State
import Control.Monad.Error.Class (MonadError(..))
import Control.Monad.Writer.Class (tell)

import Language.PureScript.AST
import Language.PureScript.Errors
import Language.PureScript.Names
import Language.PureScript.TypeChecker.Monad
import Language.PureScript.TypeChecker.Unify
import Language.PureScript.TypeClassDictionaries
import Language.PureScript.Types
import qualified Language.PureScript.Constants as C

-- |
-- Check that the current set of type class dictionaries entail the specified type class goal, and, if so,
-- return a type class dictionary reference.
--
entails :: ModuleName -> M.Map (Maybe ModuleName) (M.Map (Qualified ProperName) (M.Map (Qualified Ident) TypeClassDictionaryInScope)) -> Constraint -> Check Expr
entails moduleName context = solve
  where
    forClassName :: Qualified ProperName -> [Type] -> [TypeClassDictionaryInScope]
    forClassName cn@(Qualified (Just mn) _) tys = concatMap (findDicts cn) (Nothing : Just mn : map Just (mapMaybe ctorModules tys))
    forClassName _ _ = error "forClassName: expected qualified class name"

    ctorModules :: Type -> Maybe ModuleName
    ctorModules (TypeConstructor (Qualified (Just mn) _)) = Just mn
    ctorModules (TypeConstructor (Qualified Nothing _)) = error "ctorModules: unqualified type name"
    ctorModules (TypeApp ty _) = ctorModules ty
    ctorModules _ = Nothing

    findDicts :: Qualified ProperName -> Maybe ModuleName -> [TypeClassDictionaryInScope]
    findDicts cn = maybe [] M.elems . (>>= M.lookup cn) . flip M.lookup context

    solve :: Constraint -> Check Expr
    solve (className, tys) = do
      dict <- go 0 className tys
      return $ dictionaryValueToValue dict
      where
      go :: Int -> Qualified ProperName -> [Type] -> Check DictionaryValue
      go work className' tys' | work > 1000 = throwError . errorMessage $ PossiblyInfiniteInstance className' tys'
      go work className' tys' = do
        let instances = do
              tcd <- forClassName className' tys'
              -- Make sure the type unifies with the type in the type instance definition
              subst <- maybeToList . (>>= verifySubstitution) . fmap concat $ zipWithM (typeHeadsAreEqual moduleName) tys' (tcdInstanceTypes tcd)
              return (subst, tcd)
        (subst, tcd) <- unique instances
        -- Solve any necessary subgoals
        args <- solveSubgoals subst (tcdDependencies tcd)
        return $ foldr (\(superclassName, index) dict -> SubclassDictionaryValue dict superclassName index)
                       (mkDictionary (tcdName tcd) args)
                       (tcdPath tcd)
        where

        unique :: [(a, TypeClassDictionaryInScope)] -> Check (a, TypeClassDictionaryInScope)
        unique [] = throwError . errorMessage $ NoInstanceFound className' tys'
        unique [a] = return a
        unique tcds | pairwise overlapping (map snd tcds) = do
                        tell . errorMessage $ OverlappingInstances className' tys' (map (tcdName . snd) tcds)
                        return (head tcds)
                    | otherwise = return (minimumBy (compare `on` length . tcdPath . snd) tcds)

        -- |
        -- Check if two dictionaries are overlapping
        --
        -- Dictionaries which are subclass dictionaries cannot overlap, since otherwise the overlap would have
        -- been caught when constructing superclass dictionaries.
        overlapping :: TypeClassDictionaryInScope -> TypeClassDictionaryInScope -> Bool
        overlapping TypeClassDictionaryInScope{ tcdPath = _ : _ } _ = False
        overlapping _ TypeClassDictionaryInScope{ tcdPath = _ : _ } = False
        overlapping TypeClassDictionaryInScope{ tcdDependencies = Nothing } _ = False
        overlapping _ TypeClassDictionaryInScope{ tcdDependencies = Nothing } = False
        overlapping tcd1 tcd2 = tcdName tcd1 /= tcdName tcd2

        -- Create dictionaries for subgoals which still need to be solved by calling go recursively
        -- E.g. the goal (Show a, Show b) => Show (Either a b) can be satisfied if the current type
        -- unifies with Either a b, and we can satisfy the subgoals Show a and Show b recursively.
        solveSubgoals :: [(String, Type)] -> Maybe [Constraint] -> Check (Maybe [DictionaryValue])
        solveSubgoals _ Nothing = return Nothing
        solveSubgoals subst (Just subgoals) = do
          dict <- mapM (uncurry (go (work + 1)) . second (map (replaceAllTypeVars subst))) subgoals
          return $ Just dict

        -- Make a dictionary from subgoal dictionaries by applying the correct function
        mkDictionary :: Qualified Ident -> Maybe [DictionaryValue] -> DictionaryValue
        mkDictionary fnName Nothing = LocalDictionaryValue fnName
        mkDictionary fnName (Just []) = GlobalDictionaryValue fnName
        mkDictionary fnName (Just dicts) = DependentDictionaryValue fnName dicts

      -- Turn a DictionaryValue into a Expr
      dictionaryValueToValue :: DictionaryValue -> Expr
      dictionaryValueToValue (LocalDictionaryValue fnName) = Var fnName
      dictionaryValueToValue (GlobalDictionaryValue fnName) = Var fnName
      dictionaryValueToValue (DependentDictionaryValue fnName dicts) = foldl App (Var fnName) (map dictionaryValueToValue dicts)
      dictionaryValueToValue (SubclassDictionaryValue dict superclassName index) =
        App (Accessor (C.__superclass_ ++ showQualified runProperName superclassName ++ "_" ++ show index)
                      (dictionaryValueToValue dict))
            valUndefined
      -- Ensure that a substitution is valid
      verifySubstitution :: [(String, Type)] -> Maybe [(String, Type)]
      verifySubstitution subst = do
        let grps = groupBy ((==) `on` fst) . sortBy (compare `on` fst) $ subst
        guard (all (pairwise unifiesWith . map snd) grps)
        return $ map head grps

    valUndefined :: Expr
    valUndefined = Var (Qualified (Just (ModuleName [ProperName C.prim])) (Ident C.undefined))

-- |
-- Check whether the type heads of two types are equal (for the purposes of type class dictionary lookup),
-- and return a substitution from type variables to types which makes the type heads unify.
--
<<<<<<< HEAD
typeHeadsAreEqual :: ModuleName -> Type -> Type -> Maybe [(String, Type)]
typeHeadsAreEqual _ (Skolem _ s1 _)      (Skolem _ s2 _)      | s1 == s2 = Just []
typeHeadsAreEqual _ t                    (TypeVar v)                     = Just [(v, t)]
typeHeadsAreEqual _ (TypeConstructor c1) (TypeConstructor c2) | c1 == c2 = Just []
typeHeadsAreEqual m (TypeApp h1 t1)      (TypeApp h2 t2)                 = (++) <$> typeHeadsAreEqual m h1 h2
                                                                                <*> typeHeadsAreEqual m t1 t2
typeHeadsAreEqual _ REmpty REmpty = Just []
typeHeadsAreEqual m r1@RCons{} r2@RCons{} =
=======
typeHeadsAreEqual :: ModuleName -> Environment -> Type -> Type -> Maybe [(String, Type)]
typeHeadsAreEqual _ _ (Skolem _ s1 _)      (Skolem _ s2 _)      | s1 == s2 = Just []
typeHeadsAreEqual _ _ t                    (TypeVar v)                     = Just [(v, t)]
typeHeadsAreEqual _ _ (TypeConstructor c1) (TypeConstructor c2) | c1 == c2 = Just []
typeHeadsAreEqual m e (TypeApp h1 t1)      (TypeApp h2 t2)                 = (++) <$> typeHeadsAreEqual m e h1 h2
                                                                                  <*> typeHeadsAreEqual m e t1 t2
typeHeadsAreEqual m e (SaturatedTypeSynonym name args) t2 = case expandTypeSynonym' e name args of
  Left  _  -> Nothing
  Right t1 -> typeHeadsAreEqual m e t1 t2
typeHeadsAreEqual _ _ REmpty REmpty = Just []
typeHeadsAreEqual m e r1@RCons{} r2@RCons{} =
>>>>>>> c70560ae
  let (s1, r1') = rowToList r1
      (s2, r2') = rowToList r2

      int = [ (t1, t2) | (name, t1) <- s1, (name', t2) <- s2, name == name' ]
      sd1 = [ (name, t1) | (name, t1) <- s1, name `notElem` map fst s2 ]
      sd2 = [ (name, t2) | (name, t2) <- s2, name `notElem` map fst s1 ]
<<<<<<< HEAD
  in (++) <$> foldMap (uncurry (typeHeadsAreEqual m)) int
=======
  in (++) <$> foldMap (uncurry (typeHeadsAreEqual m e)) int
>>>>>>> c70560ae
          <*> go sd1 r1' sd2 r2'
  where
  go :: [(String, Type)] -> Type -> [(String, Type)] -> Type -> Maybe [(String, Type)]
  go [] REmpty          [] REmpty          = Just []
  go [] (TUnknown _)    _  _               = Just []
  go [] (TypeVar v1)    [] (TypeVar v2)    | v1 == v2 = Just []
  go [] (Skolem _ s1 _) [] (Skolem _ s2 _) | s1 == s2 = Just []
  go sd r               [] (TypeVar v)     = Just [(v, rowFromList (sd, r))]
  go _  _               _  _               = Nothing
typeHeadsAreEqual _ _ _ = Nothing

-- |
-- Check all values in a list pairwise match a predicate
--
pairwise :: (a -> a -> Bool) -> [a] -> Bool
pairwise _ [] = True
pairwise _ [_] = True
pairwise p (x : xs) = all (p x) xs && pairwise p xs<|MERGE_RESOLUTION|>--- conflicted
+++ resolved
@@ -143,7 +143,6 @@
 -- Check whether the type heads of two types are equal (for the purposes of type class dictionary lookup),
 -- and return a substitution from type variables to types which makes the type heads unify.
 --
-<<<<<<< HEAD
 typeHeadsAreEqual :: ModuleName -> Type -> Type -> Maybe [(String, Type)]
 typeHeadsAreEqual _ (Skolem _ s1 _)      (Skolem _ s2 _)      | s1 == s2 = Just []
 typeHeadsAreEqual _ t                    (TypeVar v)                     = Just [(v, t)]
@@ -152,30 +151,13 @@
                                                                                 <*> typeHeadsAreEqual m t1 t2
 typeHeadsAreEqual _ REmpty REmpty = Just []
 typeHeadsAreEqual m r1@RCons{} r2@RCons{} =
-=======
-typeHeadsAreEqual :: ModuleName -> Environment -> Type -> Type -> Maybe [(String, Type)]
-typeHeadsAreEqual _ _ (Skolem _ s1 _)      (Skolem _ s2 _)      | s1 == s2 = Just []
-typeHeadsAreEqual _ _ t                    (TypeVar v)                     = Just [(v, t)]
-typeHeadsAreEqual _ _ (TypeConstructor c1) (TypeConstructor c2) | c1 == c2 = Just []
-typeHeadsAreEqual m e (TypeApp h1 t1)      (TypeApp h2 t2)                 = (++) <$> typeHeadsAreEqual m e h1 h2
-                                                                                  <*> typeHeadsAreEqual m e t1 t2
-typeHeadsAreEqual m e (SaturatedTypeSynonym name args) t2 = case expandTypeSynonym' e name args of
-  Left  _  -> Nothing
-  Right t1 -> typeHeadsAreEqual m e t1 t2
-typeHeadsAreEqual _ _ REmpty REmpty = Just []
-typeHeadsAreEqual m e r1@RCons{} r2@RCons{} =
->>>>>>> c70560ae
   let (s1, r1') = rowToList r1
       (s2, r2') = rowToList r2
 
       int = [ (t1, t2) | (name, t1) <- s1, (name', t2) <- s2, name == name' ]
       sd1 = [ (name, t1) | (name, t1) <- s1, name `notElem` map fst s2 ]
       sd2 = [ (name, t2) | (name, t2) <- s2, name `notElem` map fst s1 ]
-<<<<<<< HEAD
   in (++) <$> foldMap (uncurry (typeHeadsAreEqual m)) int
-=======
-  in (++) <$> foldMap (uncurry (typeHeadsAreEqual m e)) int
->>>>>>> c70560ae
           <*> go sd1 r1' sd2 r2'
   where
   go :: [(String, Type)] -> Type -> [(String, Type)] -> Type -> Maybe [(String, Type)]
