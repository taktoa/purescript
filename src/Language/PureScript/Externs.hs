--- conflicted
+++ resolved
@@ -73,11 +73,7 @@
   -- | The operator symbol
   , efOperator :: String
   -- | The value the operator is an alias for
-<<<<<<< HEAD
-  , efAlias :: Maybe Ident
-=======
   , efAlias :: Maybe (Qualified Ident)
->>>>>>> 4f0968cd
   } deriving (Show, Read)
 
 -- | A type or value declaration appearing in an externs file
