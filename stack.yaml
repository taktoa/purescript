resolver: lts-7.9
packages:
- '.'
extra-deps:
<<<<<<< HEAD
- pipes-http-1.0.2
- wai-websockets-3.0.0.9
- websockets-0.9.6.2
=======
- bower-json-1.0.0.1
>>>>>>> 068a0192
<|MERGE_RESOLUTION|>--- conflicted
+++ resolved
@@ -1,11 +1,5 @@
-resolver: lts-7.9
+resolver: lts-6.25
 packages:
 - '.'
 extra-deps:
-<<<<<<< HEAD
-- pipes-http-1.0.2
-- wai-websockets-3.0.0.9
-- websockets-0.9.6.2
-=======
-- bower-json-1.0.0.1
->>>>>>> 068a0192
+- bower-json-1.0.0.1